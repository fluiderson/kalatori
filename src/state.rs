--- conflicted
+++ resolved
@@ -154,55 +154,6 @@
                                     }
                                 }
                             }
-<<<<<<< HEAD
-                            StateAccessRequest::RecordTransaction { order, tx: new_tx } => {
-                                if let Err(e) = state.db.record_transaction(order, new_tx).await {
-                                    tracing::error!(
-                                        "Found a transaction related to an order, but this could not be recorded! {e:?}"
-                                    )
-                                }
-                            }
-=======
->>>>>>> 07178a6a
-                            StateAccessRequest::OrderWithdrawn(id) => {
-                                match state.db.mark_withdrawn(id.clone()).await {
-                                    Ok(order) => {
-                                        tracing::info!("Order {id} successfully marked as withdrawn");
-                                    }
-                                    Err(e) => {
-                                        tracing::error!(
-                                            "Order was withdrawn but this could not be recorded! {e:?}"
-                                        )
-                                    }
-                                }
-                            }
-                            StateAccessRequest::ForceWithdrawal(id) => {
-                                match state.db.read_order(id.clone()).await {
-                                    Ok(Some(order_info)) => {
-                                        match state.chain_manager.reap(id.clone(), order_info.clone(), state.recipient).await {
-                                            Ok(_) => {
-                                                match state.db.mark_forced(id.clone()).await {
-                                                    Ok(_) => {
-                                                        tracing::info!("Order {id} successfully marked as force withdrawn");
-                                                    }
-                                                    Err(e) => {
-                                                        tracing::error!("Failed to mark order {id} as forced: {e:?}");
-                                                    }
-                                                }
-                                            }
-                                            Err(e) => {
-                                                tracing::error!("Failed to initiate forced payout for order {id}: {e:?}");
-                                            }
-                                        }
-                                    }
-                                    Ok(None) => {
-                                        tracing::error!("Order {id} not found in database");
-                                    }
-                                    Err(e) => {
-                                        tracing::error!("Error reading order {id} from database: {e:?}");
-                                    }
-                                }
-                            }
                         };
                     }
                     // Orchestrate shutdown from here
@@ -376,15 +327,6 @@
     ServerStatus(oneshot::Sender<ServerStatus>),
     ServerHealth(oneshot::Sender<ServerHealth>),
     OrderPaid(String),
-<<<<<<< HEAD
-    RecordTransaction {
-        order: String,
-        tx: TransactionInfoDb,
-    },
-=======
->>>>>>> 07178a6a
-    OrderWithdrawn(String),
-    ForceWithdrawal(String),
 }
 
 struct GetInvoiceStatus {
