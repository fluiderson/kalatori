--- conflicted
+++ resolved
@@ -16,12 +16,8 @@
     error::{DbError, Error},
     utils::task_tracker::TaskTracker,
 };
-<<<<<<< HEAD
+use names::{Generator, Name};
 use codec::{Decode, Encode};
-=======
-use names::{Generator, Name};
-use parity_scale_codec::{Decode, Encode};
->>>>>>> b2e1bd25
 use std::time::SystemTime;
 use substrate_crypto_light::common::AccountId32;
 use tokio::sync::{mpsc, oneshot};
