account-lifetime = 86400000 # 1 day.
depth = 3600000 # 1 hour.
debug = true

[[chain]]
name = "polkadot"
native-token = "DOT"
decimals = 10
endpoints = [
    "ws://localhost:8000",
]

<<<<<<< HEAD
# [[chain]]
# name = "statemint"
# endpoints = [
#     "ws://localhost:9000",
# ]
=======
[[chain]]
name = "statemint"
endpoints = [
    "ws://localhost:9000",
]
>>>>>>> 07178a6a

# [[chain.asset]]
# name = "USDC"
# id = 1337

# [[chain.asset]]
# name = "USDt"
# id = 1984<|MERGE_RESOLUTION|>--- conflicted
+++ resolved
@@ -10,24 +10,16 @@
     "ws://localhost:8000",
 ]
 
-<<<<<<< HEAD
-# [[chain]]
-# name = "statemint"
-# endpoints = [
-#     "ws://localhost:9000",
-# ]
-=======
 [[chain]]
 name = "statemint"
 endpoints = [
     "ws://localhost:9000",
 ]
->>>>>>> 07178a6a
 
-# [[chain.asset]]
-# name = "USDC"
-# id = 1337
+[[chain.asset]]
+name = "USDC"
+id = 1337
 
-# [[chain.asset]]
-# name = "USDt"
-# id = 1984+[[chain.asset]]
+name = "USDt"
+id = 1984