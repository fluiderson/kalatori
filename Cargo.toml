--- conflicted
+++ resolved
@@ -1,7 +1,7 @@
 [package]
 name = "kalatori"
 authors = ["Alzymologist Oy <contact@zymologia.fi>"]
-version = "0.2.7"
+version = "0.2.8"
 edition = "2021"
 description = "A gateway daemon for Kalatori."
 license = "GPL-3.0-or-later"
@@ -27,17 +27,10 @@
 tracing = "0.1"
 scale-info = "2"
 axum-macros = "0.4"
-<<<<<<< HEAD
-primitive-types = { version = "0.12", features = ["codec", "serde"] }
+primitive-types = { version = "0.13", features = ["codec", "serde"] }
 jsonrpsee = { version = "0.24", features = ["ws-client"] }
 thiserror = "2"
-frame-metadata = "16"
-=======
-primitive-types = { version = "0.13", features = ["codec"] }
-jsonrpsee = { version = "0.24", features = ["ws-client"] }
-thiserror = "1"
 frame-metadata = "17"
->>>>>>> 45dad7a0
 const-hex = "1"
 codec = { package = "parity-scale-codec", version = "3", features = [
     "chain-error",
@@ -61,7 +54,7 @@
     "deprecated",
 ] }
 # Don't forget to update me in `[build-dependencies]`!
-shadow-rs = { version = "0.35", default-features = false }
+shadow-rs = { version = "0.36", default-features = false }
 ahash = "0.8"
 indoc = "2"
 async-lock = "3"
@@ -75,7 +68,7 @@
 
 [build-dependencies]
 # Don't forget to update me in `[dependencies]`!
-shadow-rs = { version = "0.35", default-features = false }
+shadow-rs = { version = "0.36", default-features = false }
 
 [profile.release]
 strip = true
